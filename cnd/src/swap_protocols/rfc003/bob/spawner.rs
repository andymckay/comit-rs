use crate::swap_protocols::{
    asset::Asset,
    dependencies::{self, LedgerEventDependencies},
<<<<<<< HEAD
    metadata_store::{self, MetadataStore},
    rfc003::{
        self,
        bob::{self, State, SwapCommunication},
        create_ledger_events::CreateLedgerEvents,
        state_machine,
        state_store::{self, StateStore},
        Ledger,
    },
};
use futures::{sync::mpsc, Future, Stream};
use futures_core::{
    compat::Future01CompatExt,
    future::{FutureExt, TryFutureExt},
};
use http_api_problem::HttpApiProblem;
=======
    rfc003::{
        self, bob, create_ledger_events::CreateLedgerEvents, events::ResponseFuture,
        state_store::StateStore, Ledger,
    },
};
use futures::{sync::mpsc, Future, Stream};
>>>>>>> 1f222322
use std::sync::Arc;

pub trait BobSpawner: Send + Sync + 'static {
    #[allow(clippy::type_complexity)]
    fn spawn<AL: Ledger, BL: Ledger, AA: Asset, BA: Asset>(
        &self,
        swap_request: rfc003::messages::Request<AL, BL, AA, BA>,
<<<<<<< HEAD
        response: Result<
            rfc003::messages::AcceptResponseBody<AL, BL>,
            rfc003::messages::DeclineResponseBody,
        >,
    ) where
=======
    ) -> Result<Box<ResponseFuture<AL, BL>>, ()>
    where
>>>>>>> 1f222322
        LedgerEventDependencies: CreateLedgerEvents<AL, AA> + CreateLedgerEvents<BL, BA>;
}

impl BobSpawner for dependencies::bob::ProtocolDependencies {
    #[allow(clippy::type_complexity)]
    fn spawn<AL: Ledger, BL: Ledger, AA: Asset, BA: Asset>(
        &self,
        swap_request: rfc003::messages::Request<AL, BL, AA, BA>,
<<<<<<< HEAD
        response: Result<
            rfc003::messages::AcceptResponseBody<AL, BL>,
            rfc003::messages::DeclineResponseBody,
        >,
    ) where
=======
    ) -> Result<Box<ResponseFuture<AL, BL>>, ()>
    where
>>>>>>> 1f222322
        LedgerEventDependencies: CreateLedgerEvents<AL, AA> + CreateLedgerEvents<BL, BA>,
    {
        let id = swap_request.id;
        let seed = self.seed.swap_seed(id);

        let (sender, receiver) = mpsc::unbounded();

        let swap_execution = {
            let ledger_events = self.ledger_events.clone();
            let state_store = Arc::clone(&self.state_store);

<<<<<<< HEAD
            async move {
                let bob_state = match response {
                    Ok(accepted) => State::accepted(swap_request, accepted, seed),
                    Err(declined) => State::declined(swap_request, declined, seed),
                };

                state_store.insert(id, bob_state.clone());

                match bob_state {
                    State {
                        swap_communication: SwapCommunication::Accepted { request, response },
                        ..
                    } => {
                        let context = state_machine::Context {
                            alpha_ledger_events: ledger_events.create_ledger_events(),
                            beta_ledger_events: ledger_events.create_ledger_events(),
                            state_repo: Arc::new(sender),
                        };
=======
        let (sender, receiver) = mpsc::unbounded();
>>>>>>> 1f222322

                        let result = state_machine::Swap::start_in(
                            state_machine::Start {
                                swap: state_machine::OngoingSwap {
                                    alpha_ledger: request.alpha_ledger,
                                    beta_ledger: request.beta_ledger,
                                    alpha_asset: request.alpha_asset,
                                    beta_asset: request.beta_asset,
                                    hash_function: request.hash_function,
                                    alpha_ledger_redeem_identity: response
                                        .alpha_ledger_redeem_identity,
                                    alpha_ledger_refund_identity: request
                                        .alpha_ledger_refund_identity,
                                    beta_ledger_redeem_identity: request
                                        .beta_ledger_redeem_identity,
                                    beta_ledger_refund_identity: response
                                        .beta_ledger_refund_identity,
                                    alpha_expiry: request.alpha_expiry,
                                    beta_expiry: request.beta_expiry,
                                    secret_hash: request.secret_hash,
                                },
                            },
                            context,
                        )
                        .compat()
                        .await;

                        match result {
                            Ok(outcome) => log::info!("Swap {} finished with {:?}", id, outcome),
                            Err(e) => log::error!("Swap {} failed with {:?}", id, e),
                        }
                    }
                    _ => {
                        log::info!("Swap {} was declined", id);
                    }
                }

                Ok(())
            }
        };

        let state_store = Arc::clone(&self.state_store);
        tokio::spawn(receiver.for_each(move |update| {
            state_store.update::<bob::State<AL, BL, AA, BA>>(&id, update);
            Ok(())
        }));

        tokio::spawn(swap_execution.boxed().compat());
    }
}<|MERGE_RESOLUTION|>--- conflicted
+++ resolved
@@ -1,7 +1,6 @@
 use crate::swap_protocols::{
     asset::Asset,
     dependencies::{self, LedgerEventDependencies},
-<<<<<<< HEAD
     metadata_store::{self, MetadataStore},
     rfc003::{
         self,
@@ -18,14 +17,6 @@
     future::{FutureExt, TryFutureExt},
 };
 use http_api_problem::HttpApiProblem;
-=======
-    rfc003::{
-        self, bob, create_ledger_events::CreateLedgerEvents, events::ResponseFuture,
-        state_store::StateStore, Ledger,
-    },
-};
-use futures::{sync::mpsc, Future, Stream};
->>>>>>> 1f222322
 use std::sync::Arc;
 
 pub trait BobSpawner: Send + Sync + 'static {
@@ -33,16 +24,11 @@
     fn spawn<AL: Ledger, BL: Ledger, AA: Asset, BA: Asset>(
         &self,
         swap_request: rfc003::messages::Request<AL, BL, AA, BA>,
-<<<<<<< HEAD
         response: Result<
             rfc003::messages::AcceptResponseBody<AL, BL>,
             rfc003::messages::DeclineResponseBody,
         >,
     ) where
-=======
-    ) -> Result<Box<ResponseFuture<AL, BL>>, ()>
-    where
->>>>>>> 1f222322
         LedgerEventDependencies: CreateLedgerEvents<AL, AA> + CreateLedgerEvents<BL, BA>;
 }
 
@@ -51,16 +37,11 @@
     fn spawn<AL: Ledger, BL: Ledger, AA: Asset, BA: Asset>(
         &self,
         swap_request: rfc003::messages::Request<AL, BL, AA, BA>,
-<<<<<<< HEAD
         response: Result<
             rfc003::messages::AcceptResponseBody<AL, BL>,
             rfc003::messages::DeclineResponseBody,
         >,
     ) where
-=======
-    ) -> Result<Box<ResponseFuture<AL, BL>>, ()>
-    where
->>>>>>> 1f222322
         LedgerEventDependencies: CreateLedgerEvents<AL, AA> + CreateLedgerEvents<BL, BA>,
     {
         let id = swap_request.id;
@@ -72,7 +53,6 @@
             let ledger_events = self.ledger_events.clone();
             let state_store = Arc::clone(&self.state_store);
 
-<<<<<<< HEAD
             async move {
                 let bob_state = match response {
                     Ok(accepted) => State::accepted(swap_request, accepted, seed),
@@ -91,9 +71,6 @@
                             beta_ledger_events: ledger_events.create_ledger_events(),
                             state_repo: Arc::new(sender),
                         };
-=======
-        let (sender, receiver) = mpsc::unbounded();
->>>>>>> 1f222322
 
                         let result = state_machine::Swap::start_in(
                             state_machine::Start {
