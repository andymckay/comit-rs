--- conflicted
+++ resolved
@@ -1,9 +1,5 @@
 use crate::{
-<<<<<<< HEAD
     db::{DetermineTypes, LoadAcceptedSwap, Save, Saver},
-=======
-    db::{DetermineTypes, Save, Saver},
->>>>>>> a53ed441
     ethereum::{Erc20Token, EtherQuantity},
     http_api::{
         action::{
