--- conflicted
+++ resolved
@@ -13,19 +13,14 @@
 use bitcoin_rpc_test_helpers::RegtestHelperClient;
 use bitcoin_witness::{PrimedInput, PrimedTransaction, UnlockParameters, Witness};
 use bitcoincore_rpc::RpcApi;
-<<<<<<< HEAD
-use blockchain_contracts::bitcoin::rfc003::bitcoin_htlc::BitcoinHtlc;
-=======
 use blockchain_contracts::bitcoin::{
     pubkey_hash::{PubkeyHash, TransactionId},
     rfc003::bitcoin_htlc::BitcoinHtlc,
 };
-use secp256k1_keypair::KeyPair;
->>>>>>> 916b5348
+use secp256k1::{PublicKey, SecretKey};
 use spectral::prelude::*;
 use std::{str::FromStr, thread::sleep, time::Duration};
 use testcontainers::{clients::Cli, images::coblox_bitcoincore::BitcoinCore, Docker};
-use secp256k1::{SecretKey, PublicKey};
 
 /// Mimic the functionality of [`BitcoinHtlc#unlock_with_secret`](method)
 /// except that we want to insert our "CustomSizeSecret" on the witness
@@ -40,7 +35,7 @@
 ) -> UnlockParameters {
     let placeholder_secret = [0u8; 32];
     // First, unlock the HTLC with a placeholder secret
-let parameters = htlc.unlock_with_secret(secret_key, placeholder_secret);
+    let parameters = htlc.unlock_with_secret(secret_key, placeholder_secret);
 
     let UnlockParameters {
         mut witness,
@@ -82,11 +77,13 @@
     let redeem_privkey =
         PrivateKey::from_str("cSrWvMrWE3biZinxPZc1hSwMMEdYgYsFpB6iEoh8KraLqYZUUCtt").unwrap();
     let redeem_secret_key = redeem_privkey.key.clone();
-    let redeem_pubkey_hash: PubkeyHash = PublicKey::from_secret_key(&*blockchain_contracts::SECP, &redeem_secret_key).into();
+    let redeem_pubkey_hash: PubkeyHash =
+        PublicKey::from_secret_key(&*blockchain_contracts::SECP, &redeem_secret_key).into();
     let refund_privkey =
         PrivateKey::from_str("cNZUJxVXghSri4dUaNW8ES3KiFyDoWVffLYDz7KMcHmKhLdFyZPx").unwrap();
     let refund_secret_key = refund_privkey.key.clone();
-    let refund_pubkey_hash: PubkeyHash = PublicKey::from_secret_key(&*blockchain_contracts::SECP, &refund_secret_key).into();
+    let refund_pubkey_hash: PubkeyHash =
+        PublicKey::from_secret_key(&*blockchain_contracts::SECP, &refund_secret_key).into();
 
     let current_time = client.get_blockchain_info().unwrap().mediantime;
 
